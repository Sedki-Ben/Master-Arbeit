#!/usr/bin/env python3
<<<<<<< HEAD
"""Basic CNN model."""
=======
"""Basic CNN model for CSI-based indoor localization."""
>>>>>>> 558c4945

import tensorflow as tf
from tensorflow.keras import layers, Model, regularizers

class BasicCNNModel:
<<<<<<< HEAD
    """BasicCNNModel."""
=======
    """Basic CNN model for indoor localization."""
>>>>>>> 558c4945

    def build_basiccnn_model(self, input_shape=(52, 2)):
        """Builds the CNN model."""

<<<<<<< HEAD
        inputs = layers.Input(shape=input_shape)
=======
        inputs = layers.Input(shape=input_shape, name="csi_input")
>>>>>>> 558c4945

        x = layers.Conv1D(32, 3, activation="relu", kernel_regularizer=regularizers.l2(1e-4))(inputs)
        x = layers.MaxPooling1D(2)(x)
        x = layers.Dropout(0.3)(x)

        x = layers.Conv1D(64, 3, activation="relu", kernel_regularizer=regularizers.l2(1e-4))(x)
        x = layers.MaxPooling1D(2)(x)
        x = layers.Dropout(0.3)(x)

        x = layers.Conv1D(128, 3, activation="relu", kernel_regularizer=regularizers.l2(1e-4))(x)
        x = layers.GlobalAveragePooling1D()(x)
        x = layers.Dropout(0.4)(x)

        x = layers.Dense(256, activation="relu", kernel_regularizer=regularizers.l2(1e-4))(x)
        x = layers.Dropout(0.5)(x)
        x = layers.Dense(128, activation="relu", kernel_regularizer=regularizers.l2(1e-4))(x)
        x = layers.Dropout(0.4)(x)

<<<<<<< HEAD
        outputs = layers.Dense(2, activation="linear")(x)

        model = Model(inputs=inputs, outputs=outputs)
=======
        outputs = layers.Dense(2, activation="linear", name="coordinates_output")(x)

        model = Model(inputs=inputs, outputs=outputs, name="BasicCNN")
>>>>>>> 558c4945
        return model

    def euclidean_distance_loss(self, y_true, y_pred):
        """Euclidean distance loss."""
        return tf.sqrt(tf.reduce_sum(tf.square(y_true - y_pred), axis=1))<|MERGE_RESOLUTION|>--- conflicted
+++ resolved
@@ -1,28 +1,16 @@
 #!/usr/bin/env python3
-<<<<<<< HEAD
-"""Basic CNN model."""
-=======
 """Basic CNN model for CSI-based indoor localization."""
->>>>>>> 558c4945
 
 import tensorflow as tf
 from tensorflow.keras import layers, Model, regularizers
 
 class BasicCNNModel:
-<<<<<<< HEAD
-    """BasicCNNModel."""
-=======
     """Basic CNN model for indoor localization."""
->>>>>>> 558c4945
 
     def build_basiccnn_model(self, input_shape=(52, 2)):
         """Builds the CNN model."""
 
-<<<<<<< HEAD
-        inputs = layers.Input(shape=input_shape)
-=======
         inputs = layers.Input(shape=input_shape, name="csi_input")
->>>>>>> 558c4945
 
         x = layers.Conv1D(32, 3, activation="relu", kernel_regularizer=regularizers.l2(1e-4))(inputs)
         x = layers.MaxPooling1D(2)(x)
@@ -41,15 +29,9 @@
         x = layers.Dense(128, activation="relu", kernel_regularizer=regularizers.l2(1e-4))(x)
         x = layers.Dropout(0.4)(x)
 
-<<<<<<< HEAD
-        outputs = layers.Dense(2, activation="linear")(x)
-
-        model = Model(inputs=inputs, outputs=outputs)
-=======
         outputs = layers.Dense(2, activation="linear", name="coordinates_output")(x)
 
         model = Model(inputs=inputs, outputs=outputs, name="BasicCNN")
->>>>>>> 558c4945
         return model
 
     def euclidean_distance_loss(self, y_true, y_pred):
